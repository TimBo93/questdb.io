--- conflicted
+++ resolved
@@ -16,55 +16,6 @@
 [Docker](/docs/get-started/docker/), the [binaries](/docs/get-started/binaries/)
 or [Homebrew](/docs/get-started/homebrew/) for macOS users.
 
-## Web Console
-
-By default, QuestDB has an embedded Web Console running at
-http://[server-address]:9000. When running locally, this is accessible at
-[http://localhost:9000](http://localhost:9000).
-
-import Screenshot from "@theme/Screenshot"
-
-<Screenshot
-  alt="Screenshot of the Web Console"
-  height={375}
-  small
-  src="/img/docs/console/exampleQuery.png"
-  width={500}
-/>
-
-To generate some data and query the results to demonstrate the functionality of
-the code editor, the following example SQL can be used:
-
-```questdb-sql title="Creating and querying a table partitioned by day"
-CREATE TABLE my_table (timestamp TIMESTAMP, x LONG) timestamp(timestamp) PARTITION BY DAY;
-
-INSERT INTO my_table
-SELECT timestamp_sequence(
-    to_timestamp('2021-01-01T00:00:00', 'yyyy-MM-ddTHH:mm:ss'),100000L * 36000), x
-FROM long_sequence(120);
-
---`SELECT * FROM` is optional syntax
-my_table;
-```
-
-:::info
-
-The new table has a designated timestamp and is partitioned by day so that stale
-data can be deleted to save disk space. More details on this approach can be
-found on the [Data retention](/docs/operations/data-retention/) page.
-
-:::
-
-Aside from the Code Editor for writing and executing SQL queries, the Web
-Console has the following additional components:
-
-- A Schema Explorer which displays tables and their schemas
-- A Visualization panel for viewing query results as tables or graphs
-- An Import tab for uploading datasets as CSV files
-
-For details on importing from CSV and using these components, refer to the
-[Web Console reference](/docs/reference/client/web-console/) page.
-
 ## REST API
 
 QuestDB exposes a REST API for compatibility with a wide range of libraries and
@@ -144,55 +95,55 @@
 package main
 
 import (
-    "bytes"
-    "fmt"
-    "io"
-    "io/ioutil"
-    "log"
-    "mime/multipart"
-    "net/http"
-    "net/url"
-    "os"
+  "bytes"
+  "fmt"
+  "io"
+  "io/ioutil"
+  "log"
+  "mime/multipart"
+  "net/http"
+  "net/url"
+  "os"
 )
 
 func main() {
-    u, err := url.Parse("http://localhost:9000")
-    checkErr(err)
-    u.Path += "imp"
-    url := fmt.Sprintf("%v", u)
-    fileName := "/path/to/data.csv"
-    file, err := os.Open(fileName)
-    checkErr(err)
-
-    defer file.Close()
-
-    buf := new(bytes.Buffer)
-    writer := multipart.NewWriter(buf)
-    uploadFile, _ := writer.CreateFormFile("data", "data.csv")
-    _, err = io.Copy(uploadFile, file)
-    checkErr(err)
-    writer.Close()
-
-    req, err := http.NewRequest(http.MethodPut, url, buf)
-    checkErr(err)
-    req.Header.Add("Content-Type", writer.FormDataContentType())
-
-    client := &http.Client{}
-    res, err := client.Do(req)
-    checkErr(err)
-
-    defer res.Body.Close()
-
-    body, err := ioutil.ReadAll(res.Body)
-    checkErr(err)
-
-    log.Println(string(body))
+  u, err := url.Parse("http://localhost:9000")
+  checkErr(err)
+  u.Path += "imp"
+  url := fmt.Sprintf("%v", u)
+  fileName := "/path/to/data.csv"
+  file, err := os.Open(fileName)
+  checkErr(err)
+
+  defer file.Close()
+
+  buf := new(bytes.Buffer)
+  writer := multipart.NewWriter(buf)
+  uploadFile, _ := writer.CreateFormFile("data", "data.csv")
+  _, err = io.Copy(uploadFile, file)
+  checkErr(err)
+  writer.Close()
+
+  req, err := http.NewRequest(http.MethodPut, url, buf)
+  checkErr(err)
+  req.Header.Add("Content-Type", writer.FormDataContentType())
+
+  client := &http.Client{}
+  res, err := client.Do(req)
+  checkErr(err)
+
+  defer res.Body.Close()
+
+  body, err := ioutil.ReadAll(res.Body)
+  checkErr(err)
+
+  log.Println(string(body))
 }
 
 func checkErr(err error) {
-    if err != nil {
-        panic(err)
-    }
+  if err != nil {
+    panic(err)
+  }
 }
 ```
 
@@ -292,77 +243,47 @@
 package main
 
 import (
-    "fmt"
-    "io/ioutil"
-    "log"
-    "net/http"
-    "net/url"
+  "fmt"
+  "io/ioutil"
+  "log"
+  "net/http"
+  "net/url"
 )
 
 func main() {
-<<<<<<< HEAD
-	u, err := url.Parse("http://localhost:9000")
-	checkErr(err)
-
-	u.Path += "exec"
-	params := url.Values{}
-	params.Add("query", `
-		CREATE TABLE IF NOT EXISTS
-			trades (name STRING, value INT);
-		INSERT INTO
-			trades
-		VALUES(
-			"abc",
-			123456
-		);
-	`)
-	u.RawQuery = params.Encode()
-	url := fmt.Sprintf("%v", u)
-
-	res, err := http.Get(url)
-	checkErr(err)
-
-	defer res.Body.Close()
-
-	body, err := ioutil.ReadAll(res.Body)
-	checkErr(err)
-
-	log.Println(string(body))
-=======
-    u, err := url.Parse("http://localhost:9000")
-    checkErr(err)
-
-    u.Path += "exec"
-    params := url.Values{}
-    params.Add("query", `
-        CREATE TABLE
-            trades (name STRING, value INT);
-        INSERT INTO
-            trades
-        VALUES(
-            "abc",
-            123456
-        );
-    `)
-    u.RawQuery = params.Encode()
-    url := fmt.Sprintf("%v", u)
-
-    res, err := http.Get(url)
-    checkErr(err)
-
-    defer res.Body.Close()
-
-    body, err := ioutil.ReadAll(res.Body)
-    checkErr(err)
-
-    log.Println(string(body))
->>>>>>> 63b820bb
+  u, err := url.Parse("http://localhost:9000")
+  checkErr(err)
+
+  u.Path += "exec"
+  params := url.Values{}
+  params.Add("query", `
+    CREATE TABLE IF NOT EXISTS
+      trades (name STRING, value INT);
+    INSERT INTO
+      trades
+    VALUES(
+      "abc",
+      123456
+    );
+  `)
+  u.RawQuery = params.Encode()
+  url := fmt.Sprintf("%v", u)
+
+  res, err := http.Get(url)
+  checkErr(err)
+
+  defer res.Body.Close()
+
+  body, err := ioutil.ReadAll(res.Body)
+  checkErr(err)
+
+  log.Println(string(body))
 }
 
 func checkErr(err error) {
-    if err != nil {
-        panic(err)
-    }
+  if err != nil {
+    panic(err)
+  }
 }
 ```
 
@@ -429,40 +350,40 @@
 package main
 
 import (
-    "fmt"
-    "io/ioutil"
-    "net"
-    "time"
+  "fmt"
+  "io/ioutil"
+  "net"
+  "time"
 )
 
 func main() {
-    host := "127.0.0.1:9009"
-    tcpAddr, err := net.ResolveTCPAddr("tcp4", host)
+  host := "127.0.0.1:9009"
+  tcpAddr, err := net.ResolveTCPAddr("tcp4", host)
+  checkErr(err)
+  rows := [2]string{
+    fmt.Sprintf("trades,name=test_ilp1 value=12.4 %d", time.Now().UnixNano()),
+    fmt.Sprintf("trades,name=test_ilp2 value=11.4 %d", time.Now().UnixNano()),
+  }
+
+  conn, err := net.DialTCP("tcp", nil, tcpAddr)
+  checkErr(err)
+  defer conn.Close()
+
+  for _, s := range rows {
+    _, err = conn.Write([]byte(fmt.Sprintf("%s\n", s)))
     checkErr(err)
-    rows := [2]string{
-        fmt.Sprintf("trades,name=test_ilp1 value=12.4 %d", time.Now().UnixNano()),
-        fmt.Sprintf("trades,name=test_ilp2 value=11.4 %d", time.Now().UnixNano()),
-    }
-
-    conn, err := net.DialTCP("tcp", nil, tcpAddr)
-    checkErr(err)
-    defer conn.Close()
-
-    for _, s := range rows {
-        _, err = conn.Write([]byte(fmt.Sprintf("%s\n", s)))
-        checkErr(err)
-    }
-
-    result, err := ioutil.ReadAll(conn)
-    checkErr(err)
-
-    fmt.Println(string(result))
+  }
+
+  result, err := ioutil.ReadAll(conn)
+  checkErr(err)
+
+  fmt.Println(string(result))
 }
 
 func checkErr(err error) {
-    if err != nil {
-        panic(err)
-    }
+  if err != nil {
+    panic(err)
+  }
 }
 ```
 
@@ -558,89 +479,54 @@
 package main
 
 import (
-<<<<<<< HEAD
-	"context"
-	"fmt"
-	"log"
-	"time"
-
-	"github.com/jackc/pgx/v4"
-=======
-    "database/sql"
-    "fmt"
-    _ "github.com/lib/pq"
-)
-
-const (
-    host         = "localhost"
-    port         = 8812
-    user         = "admin"
-    password = "quest"
-    dbname   = "qdb"
->>>>>>> 63b820bb
+  "context"
+  "fmt"
+  "log"
+  "time"
+
+  "github.com/jackc/pgx/v4"
 )
 
 var conn *pgx.Conn
 var err error
 
 func main() {
-<<<<<<< HEAD
-	ctx := context.Background()
-	conn, _ = pgx.Connect(ctx, "postgresql://admin:quest@localhost:8812/qdb")
-	defer conn.Close(ctx)
-
-	// text-based query
-	_, err := conn.Exec(ctx, "CREATE TABLE IF NOT EXISTS trades (ts TIMESTAMP, date DATE, name STRING, value INT) timestamp(ts);")
-	if err != nil {
-		log.Fatalln(err)
-	}
-
-	// Prepared statement given the name 'ps1'
-	_, err = conn.Prepare(ctx, "ps1", "INSERT INTO trades VALUES($1,$2,$3,$4)")
-	if err != nil {
-		log.Fatalln(err)
-	}
-	for i := 0; i < 10; i++ {
-		// Execute 'ps1' statement with a string and the loop iterator value
-		_, err = conn.Exec(ctx, "ps1", time.Now(), time.Now(), "go prepared statement", i+1)
-		if err != nil {
-			log.Fatalln(err)
-		}
-	}
-
-	// Read all rows from table
-	rows, err := conn.Query(ctx, "SELECT * FROM trades")
-	fmt.Println("Reading from trades table:")
-	for rows.Next() {
-		var name string
-		var value int64
-		var ts time.Time
-		var date time.Time
-		err = rows.Scan(&ts, &date, &name, &value)
-		fmt.Println(ts, date, name, value)
-	}
-
-	err = conn.Close(ctx)
-=======
-    connStr := fmt.Sprintf("host=%s port=%d user=%s password=%s dbname=%s sslmode=disable", host, port, user, password, dbname)
-
-    db, err := sql.Open("postgres", connStr)
+  ctx := context.Background()
+  conn, _ = pgx.Connect(ctx, "postgresql://admin:quest@localhost:8812/qdb")
+  defer conn.Close(ctx)
+
+  // text-based query
+  _, err := conn.Exec(ctx, "CREATE TABLE IF NOT EXISTS trades (ts TIMESTAMP, date DATE, name STRING, value INT) timestamp(ts);")
+  if err != nil {
+    log.Fatalln(err)
+  }
+
+  // Prepared statement given the name 'ps1'
+  _, err = conn.Prepare(ctx, "ps1", "INSERT INTO trades VALUES($1,$2,$3,$4)")
+  if err != nil {
+    log.Fatalln(err)
+  }
+  for i := 0; i < 10; i++ {
+    // Execute 'ps1' statement with a string and the loop iterator value
+    _, err = conn.Exec(ctx, "ps1", time.Now(), time.Now(), "go prepared statement", i+1)
     if err != nil {
-        panic(err)
+      log.Fatalln(err)
     }
-    defer db.Close()
-
-    rows, err := db.Query("insert into trades values ('abc', 123)")
-    checkErr(err)
-    defer rows.Close()
-    fmt.Println("Done")
-}
-
-func checkErr(err error) {
-    if err != nil {
-        panic(err)
-    }
->>>>>>> 63b820bb
+  }
+
+  // Read all rows from table
+  rows, err := conn.Query(ctx, "SELECT * FROM trades")
+  fmt.Println("Reading from trades table:")
+  for rows.Next() {
+    var name string
+    var value int64
+    var ts time.Time
+    var date time.Time
+    err = rows.Scan(&ts, &date, &name, &value)
+    fmt.Println(ts, date, name, value)
+  }
+
+  err = conn.Close(ctx)
 }
 ```
 
@@ -831,4 +717,9 @@
 
 </TabItem>
 
-</Tabs>+</Tabs>
+
+## Web Console
+
+Our Web Console has an import function. You can find out more about this on the
+[dedicated page](/docs/reference/client/web-console/#import).